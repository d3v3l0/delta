use std::io::Write;

use ansi_term::Colour::{Blue, Yellow};
use console::strip_ansi_codes;
use unicode_segmentation::UnicodeSegmentation;

use crate::bat::assets::HighlightingAssets;
use crate::cli;
use crate::config::Config;
use crate::draw;
use crate::paint::Painter;
use crate::parse;
use crate::style;

#[derive(Debug, PartialEq)]
pub enum State {
    CommitMeta, // In commit metadata section
    FileMeta,   // In diff metadata section, between (possible) commit metadata and first hunk
    HunkMeta,   // In hunk metadata line
    HunkZero,   // In hunk; unchanged line
    HunkMinus,  // In hunk; removed line
    HunkPlus,   // In hunk; added line
    Unknown,
}

#[derive(Debug, PartialEq)]
pub enum Source {
    GitDiff,     // Coming from a `git diff` command
    DiffUnified, // Coming from a `diff -u` command
    Unknown,
}

impl State {
    fn is_in_hunk(&self) -> bool {
        match *self {
            State::HunkMeta | State::HunkZero | State::HunkMinus | State::HunkPlus => true,
            _ => false,
        }
    }
}

// Possible transitions, with actions on entry:
//
//
// | from \ to   | CommitMeta  | FileMeta    | HunkMeta    | HunkZero    | HunkMinus   | HunkPlus |
// |-------------+-------------+-------------+-------------+-------------+-------------+----------|
// | CommitMeta  | emit        | emit        |             |             |             |          |
// | FileMeta    |             | emit        | emit        |             |             |          |
// | HunkMeta    |             |             |             | emit        | push        | push     |
// | HunkZero    | emit        | emit        | emit        | emit        | push        | push     |
// | HunkMinus   | flush, emit | flush, emit | flush, emit | flush, emit | push        | push     |
// | HunkPlus    | flush, emit | flush, emit | flush, emit | flush, emit | flush, push | push     |

pub fn delta<I>(
    lines: I,
    config: &Config,
    assets: &HighlightingAssets,
    writer: &mut dyn Write,
) -> std::io::Result<()>
where
    I: Iterator<Item = String>,
{
    let mut lines_peekable = lines.peekable();
    let mut painter = Painter::new(writer, config, assets);
    let mut minus_file = "".to_string();
    let mut plus_file;
    let mut state = State::Unknown;
    let source = detect_source(&mut lines_peekable);

    for raw_line in lines_peekable {
        if source == Source::Unknown {
            writeln!(painter.writer, "{}", raw_line)?;
            continue;
        }

        let line = strip_ansi_codes(&raw_line).to_string();
        if line.starts_with("commit ") {
            painter.paint_buffered_lines();
            state = State::CommitMeta;
            if config.opt.commit_style != cli::SectionStyle::Plain {
                painter.emit()?;
                handle_commit_meta_header_line(&mut painter, &raw_line, config)?;
                continue;
            }
        } else if line.starts_with("diff ") {
            painter.paint_buffered_lines();
            state = State::FileMeta;
            painter.set_syntax(parse::get_file_extension_from_diff_line(&line));
<<<<<<< HEAD
        } else if (state == State::FileMeta || source == Source::DiffUnified)
            // FIXME: For unified diff input, removal ("-") of a line starting with "--" (e.g. a
            // Haskell or SQL comment) will be confused with the "---" file metadata marker.
            && (line.starts_with("--- ") || line.starts_with("rename from "))
=======
        } else if (line.starts_with("--- ") && line != "--- " || line.starts_with("rename from "))
>>>>>>> 050551ac
            && config.opt.file_style != cli::SectionStyle::Plain
        {
            if source == Source::DiffUnified {
                state = State::FileMeta;
                painter.set_syntax(parse::get_file_extension_from_marker_line(&line));
            }
            minus_file = parse::get_file_path_from_file_meta_line(&line, source == Source::GitDiff);
        } else if (line.starts_with("+++ ") || line.starts_with("rename to "))
            && config.opt.file_style != cli::SectionStyle::Plain
        {
            plus_file = parse::get_file_path_from_file_meta_line(&line, source == Source::GitDiff);
            painter.emit()?;
            handle_file_meta_header_line(
                &mut painter,
                &minus_file,
                &plus_file,
                config,
                source == Source::DiffUnified,
            )?;
        } else if line.starts_with("@@ ") {
            state = State::HunkMeta;
            painter.set_highlighter();
            if config.opt.hunk_style != cli::SectionStyle::Plain {
                painter.emit()?;
                handle_hunk_meta_line(&mut painter, &line, config)?;
                continue;
            }
        } else if source == Source::DiffUnified && line.starts_with("Only in ")
            || line.starts_with("Submodule ")
            || line.starts_with("Binary files ")
        {
            // Additional FileMeta cases:
            //
            // 1. When comparing directories with diff -u, if filenames match between the
            //    directories, the files themselves will be compared. However, if an equivalent
            //    filename is not present, diff outputs a single line (Only in...) starting
            //    indicating that the file is present in only one of the directories.
            //
            // 2. Git diff emits lines describing submodule state such as "Submodule x/y/z contains
            //    untracked content"
            //
            // See https://github.com/dandavison/delta/issues/60#issuecomment-557485242 for a
            // proposal for more robust parsing logic.

            state = State::FileMeta;
            painter.paint_buffered_lines();
            if config.opt.file_style != cli::SectionStyle::Plain {
                painter.emit()?;
                handle_generic_file_meta_header_line(&mut painter, &raw_line, config)?;
                continue;
            }
        } else if state.is_in_hunk() {
            state = handle_hunk_line(&mut painter, &line, state, config);
            painter.emit()?;
            continue;
        }

        if state == State::FileMeta && config.opt.file_style != cli::SectionStyle::Plain {
            // The file metadata section is 4 lines. Skip them under non-plain file-styles.
            continue;
        } else {
            painter.emit()?;
            writeln!(painter.writer, "{}", raw_line)?;
        }
    }

    painter.paint_buffered_lines();
    painter.emit()?;
    Ok(())
}

/// Try to detect what is producing the input for delta by examining the first line
///
/// Currently can detect:
/// * git diff
/// * diff -u
///
/// If the source is not recognized, delta will print the unaltered
/// input back out
fn detect_source<I>(lines: &mut std::iter::Peekable<I>) -> Source
where
    I: Iterator<Item = String>,
{
    lines.peek().map_or(Source::Unknown, |first_line| {
        let line = strip_ansi_codes(&first_line).to_string();

        if line.starts_with("commit ") || line.starts_with("diff --git ") {
            Source::GitDiff
        } else if line.starts_with("diff -u ")
            || line.starts_with("diff -U")
            || line.starts_with("--- ")
        {
            Source::DiffUnified
        } else {
            Source::Unknown
        }
    })
}

fn handle_commit_meta_header_line(
    painter: &mut Painter,
    line: &str,
    config: &Config,
) -> std::io::Result<()> {
    let draw_fn = match config.opt.commit_style {
        cli::SectionStyle::Box => draw::write_boxed_with_line,
        cli::SectionStyle::Underline => draw::write_underlined,
        cli::SectionStyle::Plain => panic!(),
    };
    draw_fn(
        painter.writer,
        line,
        config.terminal_width,
        Yellow.normal(),
        true,
    )?;
    Ok(())
}

/// Construct file change line from minus and plus file and write with FileMeta styling.
fn handle_file_meta_header_line(
    painter: &mut Painter,
    minus_file: &str,
    plus_file: &str,
    config: &Config,
    comparing: bool,
) -> std::io::Result<()> {
    let line = parse::get_file_change_description_from_file_paths(minus_file, plus_file, comparing);
    handle_generic_file_meta_header_line(painter, &line, config)
}

/// Write `line` with FileMeta styling.
fn handle_generic_file_meta_header_line(
    painter: &mut Painter,
    line: &str,
    config: &Config,
) -> std::io::Result<()> {
    let draw_fn = match config.opt.file_style {
        cli::SectionStyle::Box => draw::write_boxed_with_line,
        cli::SectionStyle::Underline => draw::write_underlined,
        cli::SectionStyle::Plain => panic!(),
    };
    let ansi_style = Blue.normal();
    writeln!(painter.writer)?;
    draw_fn(
        painter.writer,
        &ansi_style.paint(line),
        config.terminal_width,
        ansi_style,
        false,
    )?;
    Ok(())
}

fn handle_hunk_meta_line(
    painter: &mut Painter,
    line: &str,
    config: &Config,
) -> std::io::Result<()> {
    let draw_fn = match config.opt.hunk_style {
        cli::SectionStyle::Box => draw::write_boxed,
        cli::SectionStyle::Underline => draw::write_underlined,
        cli::SectionStyle::Plain => panic!(),
    };
    let ansi_style = Blue.normal();
    let (raw_code_fragment, line_number) = parse::parse_hunk_metadata(&line);
    let code_fragment = prepare(raw_code_fragment, config.tab_width, false);
    if !code_fragment.is_empty() {
        let syntax_style_sections = Painter::get_line_syntax_style_sections(
            &code_fragment,
            &mut painter.highlighter,
            &painter.config,
            true,
        );
        Painter::paint_lines(
            &mut painter.output_buffer,
            vec![syntax_style_sections],
            vec![vec![(
                style::NO_BACKGROUND_COLOR_STYLE_MODIFIER,
                &code_fragment,
            )]],
            config,
            style::NO_BACKGROUND_COLOR_STYLE_MODIFIER,
            false,
        );
        painter.output_buffer.pop(); // trim newline
        draw_fn(
            painter.writer,
            &painter.output_buffer,
            config.terminal_width,
            ansi_style,
            false,
        )?;
        painter.output_buffer.clear();
    }
    writeln!(painter.writer, "\n{}", ansi_style.paint(line_number))?;
    Ok(())
}

/// Handle a hunk line, i.e. a minus line, a plus line, or an unchanged line.
// In the case of a minus or plus line, we store the line in a
// buffer. When we exit the changed region we process the collected
// minus and plus lines jointly, in order to paint detailed
// highlighting according to inferred edit operations. In the case of
// an unchanged line, we paint it immediately.
fn handle_hunk_line(painter: &mut Painter, line: &str, state: State, config: &Config) -> State {
    // Don't let the line buffers become arbitrarily large -- if we
    // were to allow that, then for a large deleted/added file we
    // would process the entire file before painting anything.
    if painter.minus_lines.len() > config.max_buffered_lines
        || painter.plus_lines.len() > config.max_buffered_lines
    {
        painter.paint_buffered_lines();
    }
    match line.chars().next() {
        Some('-') => {
            if state == State::HunkPlus {
                painter.paint_buffered_lines();
            }
            painter
                .minus_lines
                .push(prepare(&line, config.tab_width, true));
            State::HunkMinus
        }
        Some('+') => {
            painter
                .plus_lines
                .push(prepare(&line, config.tab_width, true));
            State::HunkPlus
        }
        _ => {
            painter.paint_buffered_lines();
            let line = prepare(&line, config.tab_width, true);
            let syntax_style_sections = Painter::get_line_syntax_style_sections(
                &line,
                &mut painter.highlighter,
                &painter.config,
                true,
            );
            Painter::paint_lines(
                &mut painter.output_buffer,
                vec![syntax_style_sections],
                vec![vec![(style::NO_BACKGROUND_COLOR_STYLE_MODIFIER, &line)]],
                config,
                style::NO_BACKGROUND_COLOR_STYLE_MODIFIER,
                true,
            );
            State::HunkZero
        }
    }
}

/// Replace initial -/+ character with ' ', expand tabs as spaces, and optionally terminate with
/// newline.
// Terminating with newline character is necessary for many of the sublime syntax definitions to
// highlight correctly.
// See https://docs.rs/syntect/3.2.0/syntect/parsing/struct.SyntaxSetBuilder.html#method.add_from_folder
fn prepare(line: &str, tab_width: usize, append_newline: bool) -> String {
    let terminator = if append_newline { "\n" } else { "" };
    if !line.is_empty() {
        let mut line = line.graphemes(true);

        // The first column contains a -/+/space character, added by git. We skip it here and insert
        // a replacement space when formatting the line below.
        line.next();

        // Expand tabs as spaces.
        // tab_width = 0 is documented to mean do not replace tabs.
        let output_line = if tab_width > 0 {
            let tab_replacement = " ".repeat(tab_width);
            line.map(|s| if s == "\t" { &tab_replacement } else { s })
                .collect::<String>()
        } else {
            line.collect::<String>()
        };
        format!(" {}{}", output_line, terminator)
    } else {
        terminator.to_string()
    }
}

#[cfg(test)]
mod tests {
    use super::*;
    use console::strip_ansi_codes;
    use std::env;
    use syntect::highlighting::StyleModifier;

    use crate::paint;

    #[test]
    fn test_added_file() {
        let options = get_command_line_options();
        let output = strip_ansi_codes(&run_delta(ADDED_FILE_INPUT, &options)).to_string();
        assert!(output.contains("\nadded: a.py\n"));
        if false {
            // TODO: hline width
            assert_eq!(output, ADDED_FILE_EXPECTED_OUTPUT);
        }
    }

    #[test]
    fn test_renamed_file() {
        let options = get_command_line_options();
        let output = strip_ansi_codes(&run_delta(RENAMED_FILE_INPUT, &options)).to_string();
        assert!(output.contains("\nrenamed: a.py ⟶   b.py\n"));
    }

    #[test]
    fn test_recognized_file_type() {
        // In addition to the background color, the code has language syntax highlighting.
        let options = get_command_line_options();
        let input = ADDED_FILE_INPUT;
        let output = get_line_of_code_from_delta(&input, &options);
        assert_has_color_other_than_plus_color(&output, &options);
    }

    #[test]
    fn test_unrecognized_file_type_with_theme() {
        // In addition to the background color, the code has the foreground color using the default
        // .txt syntax under the theme.
        let options = get_command_line_options();
        let input = ADDED_FILE_INPUT.replace("a.py", "a");
        let output = get_line_of_code_from_delta(&input, &options);
        assert_has_color_other_than_plus_color(&output, &options);
    }

    #[test]
    fn test_unrecognized_file_type_no_theme() {
        // The code has the background color only. (Since there is no theme, the code has no
        // foreground ansi color codes.)
        let mut options = get_command_line_options();
        options.theme = Some("none".to_string());
        let input = ADDED_FILE_INPUT.replace("a.py", "a");
        let output = get_line_of_code_from_delta(&input, &options);
        assert_has_plus_color_only(&output, &options);
    }

    #[test]
    fn test_theme_selection() {
        enum Mode {
            Light,
            Dark,
        };
        let assets = HighlightingAssets::new();
        for (
            theme_option,
            bat_theme_env_var,
            mode_option, // (--light, --dark)
            expected_theme,
            expected_mode,
        ) in vec![
            (None, "", None, style::DEFAULT_DARK_THEME, Mode::Dark),
            (Some("GitHub".to_string()), "", None, "GitHub", Mode::Light),
            (
                Some("GitHub".to_string()),
                "1337",
                None,
                "GitHub",
                Mode::Light,
            ),
            (None, "1337", None, "1337", Mode::Dark),
            (
                None,
                "<not set>",
                None,
                style::DEFAULT_DARK_THEME,
                Mode::Dark,
            ),
            (
                None,
                "",
                Some(Mode::Light),
                style::DEFAULT_LIGHT_THEME,
                Mode::Light,
            ),
            (
                None,
                "",
                Some(Mode::Dark),
                style::DEFAULT_DARK_THEME,
                Mode::Dark,
            ),
            (
                None,
                "<@@@@@>",
                Some(Mode::Light),
                style::DEFAULT_LIGHT_THEME,
                Mode::Light,
            ),
            (None, "1337", Some(Mode::Light), "1337", Mode::Light),
            (Some("none".to_string()), "", None, "none", Mode::Dark),
            (
                Some("None".to_string()),
                "",
                Some(Mode::Light),
                "None",
                Mode::Light,
            ),
        ] {
            if bat_theme_env_var == "<not set>" {
                env::remove_var("BAT_THEME")
            } else {
                env::set_var("BAT_THEME", bat_theme_env_var);
            }
            let mut options = get_command_line_options();
            options.theme = theme_option;
            match mode_option {
                Some(Mode::Light) => {
                    options.light = true;
                    options.dark = false;
                }
                Some(Mode::Dark) => {
                    options.light = false;
                    options.dark = true;
                }
                None => {
                    options.light = false;
                    options.dark = false;
                }
            }
            let config = cli::process_command_line_arguments(&assets, &options);
            assert_eq!(config.theme_name, expected_theme);
            if style::is_no_syntax_highlighting_theme_name(expected_theme) {
                assert!(config.theme.is_none())
            } else {
                assert_eq!(config.theme.unwrap().name.as_ref().unwrap(), expected_theme);
            }
            assert_eq!(
                config.minus_style_modifier.background.unwrap(),
                match expected_mode {
                    Mode::Light => style::LIGHT_THEME_MINUS_COLOR,
                    Mode::Dark => style::DARK_THEME_MINUS_COLOR,
                }
            );
            assert_eq!(
                config.minus_emph_style_modifier.background.unwrap(),
                match expected_mode {
                    Mode::Light => style::LIGHT_THEME_MINUS_EMPH_COLOR,
                    Mode::Dark => style::DARK_THEME_MINUS_EMPH_COLOR,
                }
            );
            assert_eq!(
                config.plus_style_modifier.background.unwrap(),
                match expected_mode {
                    Mode::Light => style::LIGHT_THEME_PLUS_COLOR,
                    Mode::Dark => style::DARK_THEME_PLUS_COLOR,
                }
            );
            assert_eq!(
                config.plus_emph_style_modifier.background.unwrap(),
                match expected_mode {
                    Mode::Light => style::LIGHT_THEME_PLUS_EMPH_COLOR,
                    Mode::Dark => style::DARK_THEME_PLUS_EMPH_COLOR,
                }
            );
        }
    }

    fn assert_has_color_other_than_plus_color(string: &str, options: &cli::Opt) {
        let (string_without_any_color, string_with_plus_color_only) =
            get_color_variants(string, &options);
        assert_ne!(string, string_without_any_color);
        assert_ne!(string, string_with_plus_color_only);
    }

    fn assert_has_plus_color_only(string: &str, options: &cli::Opt) {
        let (string_without_any_color, string_with_plus_color_only) =
            get_color_variants(string, &options);
        assert_ne!(string, string_without_any_color);
        assert_eq!(string, string_with_plus_color_only);
    }

    fn get_color_variants(string: &str, options: &cli::Opt) -> (String, String) {
        let assets = HighlightingAssets::new();
        let config = cli::process_command_line_arguments(&assets, &options);

        let string_without_any_color = strip_ansi_codes(string).to_string();
        let string_with_plus_color_only = paint_text(
            &string_without_any_color,
            config.plus_style_modifier,
            &config,
        );
        (string_without_any_color, string_with_plus_color_only)
    }

    fn paint_text(input: &str, style_modifier: StyleModifier, config: &Config) -> String {
        let mut output = String::new();
        let style = config.no_style.apply(style_modifier);
        paint::paint_text(&input, style, &mut output);
        output
    }

    fn get_line_of_code_from_delta(input: &str, options: &cli::Opt) -> String {
        let output = run_delta(&input, &options);
        let line_of_code = output.lines().nth(12).unwrap();
        assert!(strip_ansi_codes(line_of_code) == " class X:");
        line_of_code.to_string()
    }

    fn run_delta(input: &str, options: &cli::Opt) -> String {
        let mut writer: Vec<u8> = Vec::new();

        let assets = HighlightingAssets::new();
        let config = cli::process_command_line_arguments(&assets, &options);

        delta(
            input.split("\n").map(String::from),
            &config,
            &assets,
            &mut writer,
        )
        .unwrap();
        String::from_utf8(writer).unwrap()
    }

    fn get_command_line_options() -> cli::Opt {
        cli::Opt {
            light: false,
            dark: false,
            minus_color: None,
            minus_emph_color: None,
            plus_color: None,
            plus_emph_color: None,
            theme: None,
            highlight_removed: false,
            commit_style: cli::SectionStyle::Plain,
            file_style: cli::SectionStyle::Underline,
            hunk_style: cli::SectionStyle::Box,
            width: Some("variable".to_string()),
            tab_width: 4,
            show_background_colors: false,
            list_languages: false,
            list_theme_names: false,
            list_themes: false,
            max_line_distance: 0.3,
        }
    }

    #[test]
    fn test_diff_unified_two_files() {
        let options = get_command_line_options();
        let output = strip_ansi_codes(&run_delta(DIFF_UNIFIED_TWO_FILES, &options)).to_string();
        let mut lines = output.split('\n');

        // Header
        assert_eq!(lines.nth(1).unwrap(), "comparing: one.rs ⟶   src/two.rs");
        // Line
        assert_eq!(lines.nth(2).unwrap(), "5");
        // Change
        assert_eq!(lines.nth(2).unwrap(), " println!(\"Hello ruster\");");
        // Next chunk
        assert_eq!(lines.nth(2).unwrap(), "43");
        // Unchanged in second chunk
        assert_eq!(lines.nth(2).unwrap(), " Unchanged");
    }

    #[test]
    fn test_diff_unified_two_directories() {
        let options = get_command_line_options();
        let output =
            strip_ansi_codes(&run_delta(DIFF_UNIFIED_TWO_DIRECTORIES, &options)).to_string();
        let mut lines = output.split('\n');

        // Header
        assert_eq!(
            lines.nth(1).unwrap(),
            "comparing: a/different ⟶   b/different"
        );
        // Line number
        assert_eq!(lines.nth(2).unwrap(), "1");
        // Change
        assert_eq!(lines.nth(2).unwrap(), " This is different from b");
        // File uniqueness
        assert_eq!(lines.nth(2).unwrap(), "Only in a/: just_a");
        // FileMeta divider
        assert!(lines.next().unwrap().starts_with("───────"));
        // Next hunk
        assert_eq!(
            lines.nth(4).unwrap(),
            "comparing: a/more_difference ⟶   b/more_difference"
        );
    }

    #[test]
    fn test_delta_ignores_non_diff_input() {
        let options = get_command_line_options();
        let output = strip_ansi_codes(&run_delta(NOT_A_DIFF_OUTPUT, &options)).to_string();
        assert_eq!(output, NOT_A_DIFF_OUTPUT.to_owned() + "\n");
    }

    #[test]
    fn test_submodule_contains_untracked_content() {
        let options = get_command_line_options();
        let output = strip_ansi_codes(&run_delta(
            SUBMODULE_CONTAINS_UNTRACKED_CONTENT_INPUT,
            &options,
        ))
        .to_string();
        assert!(output.contains("\nSubmodule x/y/z contains untracked content\n"));
    }

    #[test]
<<<<<<< HEAD
    fn test_triple_dash_at_beginning_of_line_in_code() {
        let options = get_command_line_options();
        let output = strip_ansi_codes(&run_delta(
            TRIPLE_DASH_AT_BEGINNING_OF_LINE_IN_CODE,
            &options,
        ))
        .to_string();
        assert!(
            output.contains(" -- instance (Category p, Category q) => Category (p ∧ q) where\n")
        );
    }

    #[test]
    fn test_binary_files_differ() {
        let options = get_command_line_options();
        let output = strip_ansi_codes(&run_delta(BINARY_FILES_DIFFER, &options)).to_string();
        assert!(output.contains("Binary files /dev/null and b/foo differ\n"));
    }
=======
    fn test_diff_in_diff() {
        let options = get_command_line_options();
        let output = strip_ansi_codes(&run_delta(
            DIFF_IN_DIFF,
            &options,
        )).to_string();
        assert!(output.contains("\n ---\n"));
        assert!(output.contains("\n Subject: [PATCH] Init\n"));
    }

    const DIFF_IN_DIFF: &str = "\
diff --git a/0001-Init.patch b/0001-Init.patch
deleted file mode 100644
index 5e35a67..0000000
--- a/0001-Init.patch
+++ /dev/null
@@ -1,22 +0,0 @@
-From d3a8fe3e62be67484729c19e9d8db071f8b1d60c Mon Sep 17 00:00:00 2001
-From: Maximilian Bosch <maximilian@mbosch.me>
-Date: Sat, 28 Dec 2019 15:51:48 +0100
-Subject: [PATCH] Init
-
----
- README.md | 3 +++
- 1 file changed, 3 insertions(+)
- create mode 100644 README.md
-
-diff --git a/README.md b/README.md
-new file mode 100644
-index 0000000..2e6ca05
---- /dev/null
-+++ b/README.md
-@@ -0,0 +1,3 @@
-+# Test
-+
-+abc
--- 
-2.23.1
-
diff --git a/README.md b/README.md
index 2e6ca05..8ae0569 100644
--- a/README.md
+++ b/README.md
@@ -1,3 +1 @@
 # Test
-
-abc
    ";
>>>>>>> 050551ac

    const ADDED_FILE_INPUT: &str = "\
commit d28dc1ac57e53432567ec5bf19ad49ff90f0f7a5
Author: Dan Davison <dandavison7@gmail.com>
Date:   Thu Jul 11 10:41:11 2019 -0400

    .

diff --git a/a.py b/a.py
new file mode 100644
index 0000000..8c55b7d
--- /dev/null
+++ b/a.py
@@ -0,0 +1,3 @@
+# hello
+class X:
+    pass";

    const ADDED_FILE_EXPECTED_OUTPUT: &str = "\
commit d28dc1ac57e53432567ec5bf19ad49ff90f0f7a5
Author: Dan Davison <dandavison7@gmail.com>
Date:   Thu Jul 11 10:41:11 2019 -0400

    .

━━━━━━━━━━━━━━━━━━━━━━━━━━━━━━━━━━━━━━━━━━━━━━━━━━━━━━━━━━━━━━━━━━━━━━━━━━━━━━━━
added: a.py
━━━━━━━━━━━━━━━━━━━━━━━━━━━━━━━━━━━━━━━━━━━━━━━━━━━━━━━━━━━━━━━━━━━━━━━━━━━━━━━━
────────────────────────────────────────────────────────────────────────────────

────────────────────────────────────────────────────────────────────────────────
 # hello
 class X:
     pass
";

    const RENAMED_FILE_INPUT: &str = "\
commit 1281650789680f1009dfff2497d5ccfbe7b96526
Author: Dan Davison <dandavison7@gmail.com>
Date:   Wed Jul 17 20:40:23 2019 -0400

    rename

diff --git a/a.py b/b.py
similarity index 100%
rename from a.py
rename to b.py
";

    const DIFF_UNIFIED_TWO_FILES: &str = "\
--- one.rs	2019-11-20 06:16:08.000000000 +0100
+++ src/two.rs	2019-11-18 18:41:16.000000000 +0100
@@ -5,3 +5,3 @@
 println!(\"Hello world\");
-println!(\"Hello rust\");
+println!(\"Hello ruster\");

@@ -43,6 +43,6 @@
 // Some more changes
-Change one
 Unchanged
+Change two
 Unchanged
-Change three
+Change four
 Unchanged
";

    const DIFF_UNIFIED_TWO_DIRECTORIES: &str = "\
diff -u a/different b/different
--- a/different	2019-11-20 06:47:56.000000000 +0100
+++ b/different	2019-11-20 06:47:56.000000000 +0100
@@ -1,3 +1,3 @@
 A simple file for testing
 the diff command in unified mode
-This is different from b
+This is different from a
Only in a/: just_a
Only in b/: just_b
--- a/more_difference	2019-11-20 06:47:56.000000000 +0100
+++ b/more_difference	2019-11-20 06:47:56.000000000 +0100
@@ -1,3 +1,3 @@
 Another different file
 with a name that start with 'm' making it come after the 'Only in'
-This is different from b
+This is different from a
";

    const NOT_A_DIFF_OUTPUT: &str = "\
Hello world
This is a regular file that contains:
--- some/file/here 06:47:56.000000000 +0100
+++ some/file/there 06:47:56.000000000 +0100
 Some text here
-Some text with a minus
+Some text with a plus
";

    const SUBMODULE_CONTAINS_UNTRACKED_CONTENT_INPUT: &str = "\
--- a
+++ b
@@ -2,3 +2,4 @@
 x
 y
 z
-a
+b
 z
 y
 x
Submodule x/y/z contains untracked content
";

    const TRIPLE_DASH_AT_BEGINNING_OF_LINE_IN_CODE: &str = "\
commit d481eaa8a249c6daecb05a97e8af1b926b0c02be
Author: FirstName LastName <me@gmail.com>
Date:   Thu Feb 6 14:02:49 2020 -0500

    Reorganize

diff --git a/src/Category/Coproduct.hs b/src/Category/Coproduct.hs
deleted file mode 100644
index ba28bfd..0000000
--- a/src/Category/Coproduct.hs
+++ /dev/null
@@ -1,18 +0,0 @@
-{-# LANGUAGE InstanceSigs #-}
-module Category.Coproduct where
-
-import Prelude hiding ((.), id)
-
-import Control.Category
-
-import Category.Hacks
-
--- data (p ∨ q) (a :: (k, k)) (b :: (k, k)) where
---   (:<:) :: p a b -> (∨) p q '(a, c) '(b, d)
---   (:>:) :: q c d -> (∨) p q '(a, c) '(b, d)
---
--- instance (Category p, Category q) => Category (p ∧ q) where
---   (p1 :×: q1) . (p2 :×: q2) = (p1 . p2) :×: (q1 . q2)
---
---   id :: forall a. (p ∧ q) a a
---   id | IsTup <- isTup @a  = id :×: id
";

    const BINARY_FILES_DIFFER: &str = "
commit ad023698217b086f1bef934be62b4523c95f64d9 (HEAD -> master)
Author: Dan Davison <dandavison7@gmail.com>
Date:   Wed Feb 12 08:05:53 2020 -0600

    .

diff --git a/foo b/foo
new file mode 100644
index 0000000..b572921
Binary files /dev/null and b/foo differ
";
}<|MERGE_RESOLUTION|>--- conflicted
+++ resolved
@@ -86,14 +86,10 @@
             painter.paint_buffered_lines();
             state = State::FileMeta;
             painter.set_syntax(parse::get_file_extension_from_diff_line(&line));
-<<<<<<< HEAD
         } else if (state == State::FileMeta || source == Source::DiffUnified)
             // FIXME: For unified diff input, removal ("-") of a line starting with "--" (e.g. a
             // Haskell or SQL comment) will be confused with the "---" file metadata marker.
-            && (line.starts_with("--- ") || line.starts_with("rename from "))
-=======
-        } else if (line.starts_with("--- ") && line != "--- " || line.starts_with("rename from "))
->>>>>>> 050551ac
+            && (line.starts_with("--- ") && line != "--- " || line.starts_with("rename from "))
             && config.opt.file_style != cli::SectionStyle::Plain
         {
             if source == Source::DiffUnified {
@@ -697,7 +693,6 @@
     }
 
     #[test]
-<<<<<<< HEAD
     fn test_triple_dash_at_beginning_of_line_in_code() {
         let options = get_command_line_options();
         let output = strip_ansi_codes(&run_delta(
@@ -716,13 +711,11 @@
         let output = strip_ansi_codes(&run_delta(BINARY_FILES_DIFFER, &options)).to_string();
         assert!(output.contains("Binary files /dev/null and b/foo differ\n"));
     }
-=======
+
+    #[test]
     fn test_diff_in_diff() {
         let options = get_command_line_options();
-        let output = strip_ansi_codes(&run_delta(
-            DIFF_IN_DIFF,
-            &options,
-        )).to_string();
+        let output = strip_ansi_codes(&run_delta(DIFF_IN_DIFF, &options)).to_string();
         assert!(output.contains("\n ---\n"));
         assert!(output.contains("\n Subject: [PATCH] Init\n"));
     }
@@ -753,7 +746,7 @@
 -+# Test
 -+
 -+abc
---- 
+---
 -2.23.1
 -
 diff --git a/README.md b/README.md
@@ -765,7 +758,6 @@
 -
 -abc
     ";
->>>>>>> 050551ac
 
     const ADDED_FILE_INPUT: &str = "\
 commit d28dc1ac57e53432567ec5bf19ad49ff90f0f7a5
