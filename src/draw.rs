--- conflicted
+++ resolved
@@ -2,12 +2,8 @@
 
 use box_drawing;
 use console::strip_ansi_codes;
-<<<<<<< HEAD
+use syntect::highlighting::Color;
 use unicode_width::UnicodeWidthStr;
-=======
-use syntect::highlighting::Color;
-use unicode_segmentation::UnicodeSegmentation;
->>>>>>> 714f9739
 
 use crate::paint;
 
@@ -26,19 +22,13 @@
     } else {
         box_drawing::light::UP_LEFT
     };
-<<<<<<< HEAD
     let box_width = UnicodeWidthStr::width(strip_ansi_codes(text).as_ref()) + 1;
-    write_boxed_partial(writer, text, box_width, line_style, heavy)?;
-    write!(writer, "{}", line_style.paint(up_left))?;
-=======
-    let box_width = strip_ansi_codes(text).graphemes(true).count() + 1;
     write_boxed_partial(writer, text, box_width, color, heavy, true_color)?;
     write!(
         writer,
         "{}",
         paint::paint_text_foreground(up_left, color, true_color)
     )?;
->>>>>>> 714f9739
     Ok(())
 }
 
@@ -52,13 +42,8 @@
     heavy: bool,
     true_color: bool,
 ) -> std::io::Result<()> {
-<<<<<<< HEAD
     let box_width = UnicodeWidthStr::width(strip_ansi_codes(text).as_ref()) + 1;
-    write_boxed_with_horizontal_whisker(writer, text, box_width, line_style, heavy)?;
-=======
-    let box_width = strip_ansi_codes(text).graphemes(true).count() + 1;
     write_boxed_with_horizontal_whisker(writer, text, box_width, color, heavy, true_color)?;
->>>>>>> 714f9739
     write_horizontal_line(
         writer,
         if line_width > box_width {
